# Copyright 2017 CERN for the benefit of the LHCb collaboration
#
# Licensed under the Apache License, Version 2.0 (the "License");
# you may not use this file except in compliance with the License.
# You may obtain a copy of the License at
#
#     http://www.apache.org/licenses/LICENSE-2.0
#
# Unless required by applicable law or agreed to in writing, software
# distributed under the License is distributed on an "AS IS" BASIS,
# WITHOUT WARRANTIES OR CONDITIONS OF ANY KIND, either express or implied.
# See the License for the specific language governing permissions and
# limitations under the License.
# ==============================================================================


import math

import numpy as np
import tensorflow as tf
import amplitf.interface as atfi


class CombinedPhaseSpace:
    """
    Combination (direct product) of two phase spaces
    """

    def __init__(self, phsp1, phsp2):
        self.phsp1 = phsp1
        self.phsp2 = phsp2

    def dimensionality(self):
        return self.phsp1.dimensionality() + self.phsp2.dimensionality()

    @atfi.function
    def data1(self, x):
        return x[..., :self.phsp1.dimensionality()]
        #return tf.slice(x, [0, 0], [-1, self.phsp1.dimensionality()])

    @atfi.function
    def data2(self, x):
<<<<<<< HEAD
        return tf.slice(x,[0, self.phsp1.dimensionality()],[-1, self.phsp2.dimensionality()])
=======
        return x[..., self.phsp1.dimensionality():]
        #x = tf.ensure_shape(x, [None, self.dimensionality()])
        # return tf.slice(
        #     x, [0, self.phsp1.dimensionality()], [-1, self.phsp2.dimensionality()]
        # )
>>>>>>> b659e27e

    @atfi.function
    def inside(self, x):
        return tf.logical_and(
            self.phsp1.inside(self.data1(x)), self.phsp2.inside(self.data2(x))
        )

    @atfi.function
    def filter(self, x):
        return tf.boolean_mask(x, self.inside(x))

    #@atfi.function
    def unfiltered_sample(self, size, maximum=None):
        """
        Return TF graph for uniform sample of point within phase space.
          size     : number of _initial_ points to generate. Not all of them will fall into phase space,
                     so the number of points in the output will be <size.
          majorant : if majorant>0, add 3rd dimension to the generated tensor which is
                     uniform number from 0 to majorant. Useful for accept-reject toy MC.
        """
        sample1 = self.phsp1.unfiltered_sample(size)
        sample2 = self.phsp2.unfiltered_sample(size, maximum)
        return tf.concat((sample1, sample2), axis=-1)

    #@atfi.function
    def uniform_sample(self, size, maximum=None):
        """
        Generate uniform sample of point within phase space.
          size     : number of _initial_ points to generate. Not all of them will fall into phase space,
                     so the number of points in the output will be <size.
          majorant : if majorant>0, add 3rd dimension to the generated tensor which is
                     uniform number from 0 to majorant. Useful for accept-reject toy MC.
        Note it does not actually generate the sample, but returns the data flow graph for generation,
        which has to be run within TF session.
        """
        return self.filter(self.unfiltered_sample(size, maximum))

    def bounds(self):
        return self.phsp1.bounds() + self.phsp2.bounds()<|MERGE_RESOLUTION|>--- conflicted
+++ resolved
@@ -40,15 +40,7 @@
 
     @atfi.function
     def data2(self, x):
-<<<<<<< HEAD
         return tf.slice(x,[0, self.phsp1.dimensionality()],[-1, self.phsp2.dimensionality()])
-=======
-        return x[..., self.phsp1.dimensionality():]
-        #x = tf.ensure_shape(x, [None, self.dimensionality()])
-        # return tf.slice(
-        #     x, [0, self.phsp1.dimensionality()], [-1, self.phsp2.dimensionality()]
-        # )
->>>>>>> b659e27e
 
     @atfi.function
     def inside(self, x):
